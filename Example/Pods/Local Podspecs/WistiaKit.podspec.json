{
  "name": "WistiaKit",
<<<<<<< HEAD
  "version": "0.10.1",
=======
  "version": "0.9.3",
>>>>>>> dbcfd0c1
  "summary": "Access and playback all of your Wistia media",
  "description": "Wistia is a great web video host.  But why shackle ourselves to the world wide web?\n\nWith WistiaKit you can easily access and play back all of your Wistia hosted content natively on iOS and tvOS.\n\nWe've built for you a beautiful high level view controller (like AVPlayerViewController) sitting atop a powerful lower level player (like AVPlayer) providing all of the power of Wistia on iOS and tvOS.",
  "homepage": "https://github.com/wistia/WistiaKit",
  "license": "MIT",
  "authors": {
    "spinosa": "spinosa@gmail.com"
  },
  "source": {
    "git": "https://github.com/wistia/WistiaKit.git",
<<<<<<< HEAD
    "tag": "0.10.1"
=======
    "tag": "0.9.3"
>>>>>>> dbcfd0c1
  },
  "social_media_url": "https://twitter.com/wistia",
  "platforms": {
    "ios": "9.0",
    "tvos": "9.0"
  },
  "requires_arc": true,
  "ios": {
    "source_files": "Pod/Classes/**/*",
    "frameworks": [
      "AdSupport",
      "AVFoundation",
      "AVKit",
      "CoreMotion",
      "Foundation",
      "SceneKit",
      "SpriteKit",
      "UIKit"
    ]
  },
  "tvos": {
    "source_files": "Pod/Classes/**/*.swift",
    "frameworks": [
      "AdSupport",
      "AVFoundation",
      "AVKit",
      "Foundation",
      "SceneKit",
      "SpriteKit",
      "UIKit"
    ]
  },
  "resources": "Pod/Assets/**/*.xcassets",
  "dependencies": {
    "Alamofire": [
      "~> 4.0.0-beta.1"
    ],
    "AlamofireImage": [
      "~> 3.0.-beta.1"
    ]
  }
}<|MERGE_RESOLUTION|>--- conflicted
+++ resolved
@@ -1,10 +1,6 @@
 {
   "name": "WistiaKit",
-<<<<<<< HEAD
-  "version": "0.10.1",
-=======
-  "version": "0.9.3",
->>>>>>> dbcfd0c1
+  "version": "0.10.2",
   "summary": "Access and playback all of your Wistia media",
   "description": "Wistia is a great web video host.  But why shackle ourselves to the world wide web?\n\nWith WistiaKit you can easily access and play back all of your Wistia hosted content natively on iOS and tvOS.\n\nWe've built for you a beautiful high level view controller (like AVPlayerViewController) sitting atop a powerful lower level player (like AVPlayer) providing all of the power of Wistia on iOS and tvOS.",
   "homepage": "https://github.com/wistia/WistiaKit",
@@ -14,11 +10,7 @@
   },
   "source": {
     "git": "https://github.com/wistia/WistiaKit.git",
-<<<<<<< HEAD
-    "tag": "0.10.1"
-=======
-    "tag": "0.9.3"
->>>>>>> dbcfd0c1
+    "tag": "0.10.2"
   },
   "social_media_url": "https://twitter.com/wistia",
   "platforms": {
@@ -57,7 +49,7 @@
       "~> 4.0.0-beta.1"
     ],
     "AlamofireImage": [
-      "~> 3.0.-beta.1"
+      "~> 3.0.0-beta.1"
     ]
   }
 }