PODS:
<<<<<<< HEAD
  - Alamofire (4.0.0-beta.1)
  - AlamofireImage (3.0.0-beta.1):
    - Alamofire (= 4.0.0-beta.1)
  - WistiaKit (0.10.1):
    - Alamofire (~> 4.0.0-beta.1)
    - AlamofireImage (~> 3.0.-beta.1)
=======
  - Alamofire (3.4.2)
  - AlamofireImage (2.4.1):
    - Alamofire (~> 3.3)
  - WistiaKit (0.9.3):
    - Alamofire (~> 3.3)
    - AlamofireImage (~> 2.4)
>>>>>>> dbcfd0c1

DEPENDENCIES:
  - Alamofire (from `https://github.com/Alamofire/Alamofire.git`, branch `swift3`)
  - AlamofireImage (from `https://github.com/Alamofire/AlamofireImage.git`, branch `swift3`)
  - WistiaKit (from `../`)

EXTERNAL SOURCES:
  Alamofire:
    :branch: swift3
    :git: https://github.com/Alamofire/Alamofire.git
  AlamofireImage:
    :branch: swift3
    :git: https://github.com/Alamofire/AlamofireImage.git
  WistiaKit:
    :path: "../"

CHECKOUT OPTIONS:
  Alamofire:
    :commit: 3cc5b4e8453bec9fd6b973d60e6b0605a38e4cf4
    :git: https://github.com/Alamofire/Alamofire.git
  AlamofireImage:
    :commit: b02916e89cb7158994df04bf282b3170964e1eaa
    :git: https://github.com/Alamofire/AlamofireImage.git

SPEC CHECKSUMS:
<<<<<<< HEAD
  Alamofire: 698bf56c9e48d3248168e4a3a90588ac2e23836a
  AlamofireImage: 1204674be7d67ea8efb61f38b2683a5ca0066452
  WistiaKit: ca31f4ce4042d47296aea62f707ce91dd59f594b
=======
  Alamofire: 6aa33201d20d069e1598891cf928883ff1888c7a
  AlamofireImage: 3ccf3347d9ea24580dc11fb892770a0be6a29826
  WistiaKit: 9a6e03f30a782047a5341e9dfe4a879ca0266d98
>>>>>>> dbcfd0c1

PODFILE CHECKSUM: 22c9537cb0291f52e43612af3fe062821776ee6a

COCOAPODS: 1.0.1<|MERGE_RESOLUTION|>--- conflicted
+++ resolved
@@ -1,28 +1,20 @@
 PODS:
-<<<<<<< HEAD
   - Alamofire (4.0.0-beta.1)
   - AlamofireImage (3.0.0-beta.1):
     - Alamofire (= 4.0.0-beta.1)
-  - WistiaKit (0.10.1):
+  - WistiaKit (0.10.2):
     - Alamofire (~> 4.0.0-beta.1)
-    - AlamofireImage (~> 3.0.-beta.1)
-=======
-  - Alamofire (3.4.2)
-  - AlamofireImage (2.4.1):
-    - Alamofire (~> 3.3)
-  - WistiaKit (0.9.3):
-    - Alamofire (~> 3.3)
-    - AlamofireImage (~> 2.4)
->>>>>>> dbcfd0c1
+    - AlamofireImage (~> 3.0.0-beta.1)
 
 DEPENDENCIES:
-  - Alamofire (from `https://github.com/Alamofire/Alamofire.git`, branch `swift3`)
+  - Alamofire (from `https://github.com/Alamofire/Alamofire.git`, commit `3cc5b4e8453bec9fd6b973d60e6b0605a38e4cf4`, branch `swift3`)
   - AlamofireImage (from `https://github.com/Alamofire/AlamofireImage.git`, branch `swift3`)
   - WistiaKit (from `../`)
 
 EXTERNAL SOURCES:
   Alamofire:
     :branch: swift3
+    :commit: 3cc5b4e8453bec9fd6b973d60e6b0605a38e4cf4
     :git: https://github.com/Alamofire/Alamofire.git
   AlamofireImage:
     :branch: swift3
@@ -32,6 +24,7 @@
 
 CHECKOUT OPTIONS:
   Alamofire:
+    :branch: swift3
     :commit: 3cc5b4e8453bec9fd6b973d60e6b0605a38e4cf4
     :git: https://github.com/Alamofire/Alamofire.git
   AlamofireImage:
@@ -39,16 +32,10 @@
     :git: https://github.com/Alamofire/AlamofireImage.git
 
 SPEC CHECKSUMS:
-<<<<<<< HEAD
   Alamofire: 698bf56c9e48d3248168e4a3a90588ac2e23836a
   AlamofireImage: 1204674be7d67ea8efb61f38b2683a5ca0066452
-  WistiaKit: ca31f4ce4042d47296aea62f707ce91dd59f594b
-=======
-  Alamofire: 6aa33201d20d069e1598891cf928883ff1888c7a
-  AlamofireImage: 3ccf3347d9ea24580dc11fb892770a0be6a29826
-  WistiaKit: 9a6e03f30a782047a5341e9dfe4a879ca0266d98
->>>>>>> dbcfd0c1
+  WistiaKit: 37f1a40b949a59820aebb1d68e1102327e127698
 
-PODFILE CHECKSUM: 22c9537cb0291f52e43612af3fe062821776ee6a
+PODFILE CHECKSUM: 8dc6903c3c2213c033fb1924d10deb9e1eab9665
 
 COCOAPODS: 1.0.1