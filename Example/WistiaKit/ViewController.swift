--- conflicted
+++ resolved
@@ -19,12 +19,6 @@
 
     @IBOutlet weak var hashedIDTextField: UITextField!
 
-<<<<<<< HEAD
-    @IBAction func playTapped(_ sender: AnyObject) {
-        if let hashedID = hashedIDTextField.text {
-            let _ = wistiaPlayerVC.replaceCurrentVideoWithVideo(forHashedID: hashedID)
-            self.present(wistiaPlayerVC, animated: true, completion: nil)
-=======
     // Based on the playerChooser's state, first pause/dismiss the other player, then configure and 
     // play using the selected one.
     @IBAction func playTapped(sender: AnyObject) {
@@ -34,20 +28,19 @@
                 wistiaPlayer.pause()
 
                 //Play using WistiaPlayerViewController
-                wistiaPlayerVC.replaceCurrentVideoWithVideoForHashedID(hashedID)
-                self.presentViewController(wistiaPlayerVC, animated: true, completion: nil)
+                let _ = wistiaPlayerVC.replaceCurrentVideoWithVideo(forHashedID: hashedID)
+                self.present(wistiaPlayerVC, animated: true, completion: nil)
 
             case 1:
-                self.dismissViewControllerAnimated(true, completion: nil)
+                self.dismiss(animated: true, completion: nil)
 
                 //Play using WistiaPlayer
-                wistiaPlayer.replaceCurrentVideoWithVideoForHashedID(hashedID)
+                let _ = wistiaPlayer.replaceCurrentVideoWithVideo(forHashedID: hashedID)
                 wistiaPlayer.play()
 
             default:
                 break
             }
->>>>>>> dbcfd0c1
         }
     }
 
