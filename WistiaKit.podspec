#
# Be sure to run `pod lib lint WistiaKit.podspec' to ensure this is a
# valid spec before submitting.
#
# Any lines starting with a # are optional, but their use is encouraged
# To learn more about a Podspec see http://guides.cocoapods.org/syntax/podspec.html
#

Pod::Spec.new do |s|
  s.name             = "WistiaKit"
<<<<<<< HEAD
  s.version          = "0.10.1"
=======
  s.version          = "0.9.3"
>>>>>>> dbcfd0c1
  s.summary          = "Access and playback all of your Wistia media"

  s.description      = <<-DESC
Wistia is a great web video host.  But why shackle ourselves to the world wide web?

With WistiaKit you can easily access and play back all of your Wistia hosted content natively on iOS and tvOS.

We've built for you a beautiful high level view controller (like AVPlayerViewController) sitting atop a powerful lower level player (like AVPlayer) providing all of the power of Wistia on iOS and tvOS.
                       DESC

  s.homepage         = "https://github.com/wistia/WistiaKit"
  # s.screenshots     = "www.example.com/screenshots_1", "www.example.com/screenshots_2"
  s.license          = 'MIT'
  s.author           = { "spinosa" => "spinosa@gmail.com" }
  s.source           = { :git => "https://github.com/wistia/WistiaKit.git", :tag => s.version.to_s }
  s.social_media_url = 'https://twitter.com/wistia'

  s.ios.deployment_target = '9.0'
  s.tvos.deployment_target = '9.0'
  s.requires_arc = true

  s.ios.source_files = 'Pod/Classes/**/*'
  # TODO: s.tvos.exclude_files = [...] to remove the xibs instead of
  s.tvos.source_files = 'Pod/Classes/**/*.swift'

  # Although resource_bundles is the new recommended hotness, it doesn't play well with Asset Catalogs.
  # Fortunately, the old resources method will faithfully copy the catalog in such a way that it 'just works'
  # s.resource_bundles = {
  #   'Assets' => ['Pod/Assets/**/*.xcassets']
  # }
  s.resources = 'Pod/Assets/**/*.xcassets'


  # No CoreMotion on tvOS
  s.ios.frameworks = 'AdSupport', 'AVFoundation', 'AVKit', 'CoreMotion', 'Foundation', 'SceneKit', 'SpriteKit', 'UIKit'
  s.tvos.frameworks = 'AdSupport', 'AVFoundation', 'AVKit', 'Foundation', 'SceneKit', 'SpriteKit', 'UIKit'

  s.dependency 'Alamofire', '~> 4.0.0-beta.1'
  s.dependency 'AlamofireImage', '~> 3.0.-beta.1'
end<|MERGE_RESOLUTION|>--- conflicted
+++ resolved
@@ -8,11 +8,7 @@
 
 Pod::Spec.new do |s|
   s.name             = "WistiaKit"
-<<<<<<< HEAD
-  s.version          = "0.10.1"
-=======
-  s.version          = "0.9.3"
->>>>>>> dbcfd0c1
+  s.version          = "0.10.2"
   s.summary          = "Access and playback all of your Wistia media"
 
   s.description      = <<-DESC
@@ -51,5 +47,5 @@
   s.tvos.frameworks = 'AdSupport', 'AVFoundation', 'AVKit', 'Foundation', 'SceneKit', 'SpriteKit', 'UIKit'
 
   s.dependency 'Alamofire', '~> 4.0.0-beta.1'
-  s.dependency 'AlamofireImage', '~> 3.0.-beta.1'
+  s.dependency 'AlamofireImage', '~> 3.0.0-beta.1'
 end